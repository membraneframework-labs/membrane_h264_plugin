defmodule Membrane.H264.Parser.AUSplitter do
  @moduledoc """
  Module providing functionalities to divide the binary
  h264 stream into access units.

  The access unit splitter's behaviour is based on *"7.4.1.2.3
  Order of NAL units and coded pictures and association to access units"*
  of the *"ITU-T Rec. H.264 (01/2012)"* specification. The most crucial part
  of the access unit splitter is the mechanism to detect new primary coded video picture.

  WARNING: Our implementation of that mechanism is based on:
  *"7.4.1.2.4 Detection of the first VCL NAL unit of a primary coded picture"*
  of the *"ITU-T Rec. H.264 (01/2012)"*, however it adds one more
  additional condition which, when satisfied, says that the given
  VCL NALu is a new primary coded picture. That condition is whether the picture
  is a keyframe or not.
  """
  require Membrane.Logger

  require Membrane.H264.Parser.NALuTypes, as: NALuTypes

  alias Membrane.H264.Parser.NALu

  @typedoc """
  A structure holding a state of the access unit splitter.
  """
  @opaque t :: %__MODULE__{
            nalus_acc: [NALu.t()],
            fsm_state: :first | :second,
            previous_primary_coded_picture_nalu: NALu.t() | nil,
            access_units_to_output: access_unit()
          }
  @enforce_keys [
    :nalus_acc,
    :fsm_state,
    :previous_primary_coded_picture_nalu,
    :access_units_to_output
  ]
  defstruct @enforce_keys

  @doc """
  Returns a structure holding a clear state of the
  access unit splitter.
  """
  @spec new() :: t()
  def new() do
    %__MODULE__{
      nalus_acc: [],
      fsm_state: :first,
      previous_primary_coded_picture_nalu: nil,
      access_units_to_output: []
    }
  end

  @non_vcl_nalu_types_at_au_beginning [:sps, :pps, :aud, :sei]
  @non_vcl_nalu_types_at_au_end [:end_of_seq, :end_of_stream]

  @typedoc """
  A type representing an access unit - a list of logically associated NAL units.
  """
  @type access_unit() :: list(NALu.t())

  @doc """
  Splits the given list of NAL units into the access units.

  It can be used for a stream which is not completely available at the time of function invocation,
  as the function updates the state of the access unit splitter - the function can
  be invoked once more, with new NAL units and the updated state.
  Under the hood, `split/2` defines a finite state machine
  with two states: `:first` and `:second`. The state `:first` describes the state before
  reaching the primary coded picture NALu of a given access unit. The state `:second`
  describes the state after processing the primary coded picture NALu of a given
  access unit.

  If `assume_au_aligned` flag is set to `true`, input is assumed to form a complete set
  of access units and therefore all of them are returned. Otherwise, the last access unit
  is not returned until another access unit starts, as it's the only way to prove that
  the access unit is complete.
  """
<<<<<<< HEAD
  @spec split(list(NALu.t()), t()) :: {list(access_unit()), t()}
  def split(nalus, state)
=======
  @spec split([NALu.t()], assume_au_aligned :: boolean(), t()) :: {[access_unit_t()], t()}
  def split(nalus, assume_au_aligned \\ false, state) do
    state = do_split(nalus, state)

    {aus, state} =
      if assume_au_aligned do
        {state.access_units_to_output ++ [state.nalus_acc],
         %__MODULE__{state | access_units_to_output: [], nalus_acc: []}}
      else
        {state.access_units_to_output, %__MODULE__{state | access_units_to_output: []}}
      end

    {Enum.reject(aus, &Enum.empty?/1), state}
  end
>>>>>>> 5e97ce2c

  defp do_split([first_nalu | rest_nalus], %{fsm_state: :first} = state) do
    cond do
      is_new_primary_coded_vcl_nalu(first_nalu, state.previous_primary_coded_picture_nalu) ->
        do_split(
          rest_nalus,
          %__MODULE__{
            state
            | nalus_acc: state.nalus_acc ++ [first_nalu],
              fsm_state: :second,
              previous_primary_coded_picture_nalu: first_nalu
          }
        )

      first_nalu.type in @non_vcl_nalu_types_at_au_beginning ->
        do_split(
          rest_nalus,
          %__MODULE__{state | nalus_acc: state.nalus_acc ++ [first_nalu]}
        )

      true ->
        Membrane.Logger.warning("AUSplitter: Improper transition")
<<<<<<< HEAD
        return(state)
=======
        state
>>>>>>> 5e97ce2c
    end
  end

  defp do_split([first_nalu | rest_nalus], %{fsm_state: :second} = state) do
    cond do
      first_nalu.type in @non_vcl_nalu_types_at_au_end ->
        do_split(
          rest_nalus,
          %__MODULE__{
            state
            | nalus_acc: state.nalus_acc ++ [first_nalu]
          }
        )

      first_nalu.type in @non_vcl_nalu_types_at_au_beginning ->
        do_split(
          rest_nalus,
          %__MODULE__{
            state
            | nalus_acc: [first_nalu],
              fsm_state: :first,
              access_units_to_output: state.access_units_to_output ++ [state.nalus_acc]
          }
        )

      is_new_primary_coded_vcl_nalu(first_nalu, state.previous_primary_coded_picture_nalu) ->
        do_split(
          rest_nalus,
          %__MODULE__{
            state
            | nalus_acc: [first_nalu],
              previous_primary_coded_picture_nalu: first_nalu,
              access_units_to_output: state.access_units_to_output ++ [state.nalus_acc]
          }
        )

      NALuTypes.is_vcl_nalu_type(first_nalu.type) or first_nalu.type == :filler_data ->
        do_split(
          rest_nalus,
          %__MODULE__{state | nalus_acc: state.nalus_acc ++ [first_nalu]}
        )

      true ->
        Membrane.Logger.warning("AUSplitter: Improper transition")
<<<<<<< HEAD
        return(state)
=======
        state
>>>>>>> 5e97ce2c
    end
  end

  defp do_split([], state) do
    state
  end

  # Reference source for the behaviour below:
  # https://github.com/GStreamer/gst-plugins-bad/blob/ca8068c6d793d7aaa6f2e2cc6324fdedfe2f33fa/gst/videoparsers/gsth264parse.c#L1183C45-L1185C49
  #
  # NOTE: The following check is not a part of the original H264 specification unlike the other checks below.
  #
  # It happens that some streams have broken frame numbers (that are either non-monotically
  # increasing or just reset on a key frame) but the `first_mb_in_slice` set to zero can mean that
  # we are dealin with a new AU (given a proper `nal_unit_type`). It seems that it is sufficient
  # condition to check for `first_mb_in_slice` set to zero to detect a new AU.
  defguardp first_mb_in_slice_zero(a)
            when a.first_mb_in_slice == 0 and
                   a.nal_unit_type in [1, 2, 5]

  defguardp frame_num_differs(a, b) when a.frame_num != b.frame_num

  defguardp pic_parameter_set_id_differs(a, b)
            when a.pic_parameter_set_id != b.pic_parameter_set_id

  defguardp field_pic_flag_differs(a, b) when a.field_pic_flag != b.field_pic_flag

  defguardp bottom_field_flag_differs(a, b) when a.bottom_field_flag != b.bottom_field_flag

  defguardp nal_ref_idc_differs_one_zero(a, b)
            when (a.nal_ref_idc == 0 or b.nal_ref_idc == 0) and
                   a.nal_ref_idc != b.nal_ref_idc

  defguardp pic_order_cnt_zero_check(a, b)
            when a.pic_order_cnt_type == 0 and b.pic_order_cnt_type == 0 and
                   (a.pic_order_cnt_lsb != b.pic_order_cnt_lsb or
                      a.delta_pic_order_cnt_bottom != b.delta_pic_order_cnt_bottom)

  defguardp pic_order_cnt_one_check_zero(a, b)
            when a.pic_order_cnt_type == 1 and b.pic_order_cnt_type == 1 and
                   hd(a.delta_pic_order_cnt) != hd(b.delta_pic_order_cnt)

  defguardp pic_order_cnt_one_check_one(a, b)
            when a.pic_order_cnt_type == 1 and b.pic_order_cnt_type == 1 and
                   hd(hd(a.delta_pic_order_cnt)) != hd(hd(b.delta_pic_order_cnt))

  defguardp idr_and_non_idr(a, b)
            when (a.nal_unit_type == 5 or b.nal_unit_type == 5) and
                   a.nal_unit_type != b.nal_unit_type

  defguardp idrs_with_idr_pic_id_differ(a, b)
            when a.nal_unit_type == 5 and b.nal_unit_type == 5 and a.idr_pic_id != b.idr_pic_id

  defp is_new_primary_coded_vcl_nalu(%{type: type}, _last_nalu)
       when not NALuTypes.is_vcl_nalu_type(type),
       do: false

  defp is_new_primary_coded_vcl_nalu(_nalu, nil), do: true

  # Conditions based on 7.4.1.2.4 "Detection of the first VCL NAL unit of a primary coded picture"
  # of the "ITU-T Rec. H.264 (01/2012)"
  defp is_new_primary_coded_vcl_nalu(%{parsed_fields: nalu}, %{parsed_fields: last_nalu})
       when first_mb_in_slice_zero(nalu)
       when frame_num_differs(nalu, last_nalu)
       when pic_parameter_set_id_differs(nalu, last_nalu)
       when field_pic_flag_differs(nalu, last_nalu)
       when bottom_field_flag_differs(nalu, last_nalu)
       when nal_ref_idc_differs_one_zero(nalu, last_nalu)
       when pic_order_cnt_zero_check(nalu, last_nalu)
       when pic_order_cnt_one_check_zero(nalu, last_nalu)
       when pic_order_cnt_one_check_one(nalu, last_nalu)
       when idr_and_non_idr(nalu, last_nalu)
       when idrs_with_idr_pic_id_differ(nalu, last_nalu) do
    true
  end

  defp is_new_primary_coded_vcl_nalu(_nalu, _last_nalu) do
    false
  end
end<|MERGE_RESOLUTION|>--- conflicted
+++ resolved
@@ -77,11 +77,7 @@
   is not returned until another access unit starts, as it's the only way to prove that
   the access unit is complete.
   """
-<<<<<<< HEAD
-  @spec split(list(NALu.t()), t()) :: {list(access_unit()), t()}
-  def split(nalus, state)
-=======
-  @spec split([NALu.t()], assume_au_aligned :: boolean(), t()) :: {[access_unit_t()], t()}
+  @spec split([NALu.t()], assume_au_aligned :: boolean(), t()) :: {[access_unit()], t()}
   def split(nalus, assume_au_aligned \\ false, state) do
     state = do_split(nalus, state)
 
@@ -95,7 +91,6 @@
 
     {Enum.reject(aus, &Enum.empty?/1), state}
   end
->>>>>>> 5e97ce2c
 
   defp do_split([first_nalu | rest_nalus], %{fsm_state: :first} = state) do
     cond do
@@ -118,11 +113,7 @@
 
       true ->
         Membrane.Logger.warning("AUSplitter: Improper transition")
-<<<<<<< HEAD
-        return(state)
-=======
         state
->>>>>>> 5e97ce2c
     end
   end
 
@@ -167,11 +158,7 @@
 
       true ->
         Membrane.Logger.warning("AUSplitter: Improper transition")
-<<<<<<< HEAD
-        return(state)
-=======
         state
->>>>>>> 5e97ce2c
     end
   end
 
