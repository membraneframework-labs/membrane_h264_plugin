--- conflicted
+++ resolved
@@ -55,7 +55,6 @@
   }
 
   alias Membrane.{Buffer, H264, RemoteStream}
-<<<<<<< HEAD
   alias Membrane.Element.{Action, CallbackContext}
 
   @typedoc """
@@ -68,17 +67,6 @@
   @typep raw_stream_structure :: H264.stream_structure()
   @typep state :: Membrane.Element.state()
   @typep callback_return :: Membrane.Element.Base.callback_return()
-=======
-
-  alias Membrane.H264.Parser.{
-    AUSplitter,
-    AUTimestampGenerator,
-    DecoderConfigurationRecord,
-    Format,
-    NALuParser,
-    NALuSplitter
-  }
->>>>>>> 5e97ce2c
 
   @annexb_prefix_code <<0, 0, 0, 1>>
   @nalu_length_size 4
@@ -89,12 +77,8 @@
     accepted_format:
       any_of(
         %RemoteStream{type: :bytestream},
-<<<<<<< HEAD
+        %H264{alignment: alignment} when alignment in [:nalu, :au],
         %H264{}
-=======
-        %H264{alignment: alignment} when alignment in [:nalu, :au],
-        %H264.RemoteStream{alignment: alignment} when alignment in [:nalu, :au]
->>>>>>> 5e97ce2c
       )
 
   def_output_pad :output,
@@ -103,19 +87,19 @@
       %H264{alignment: alignment, nalu_in_metadata?: true} when alignment in [:nalu, :au]
 
   def_options sps: [
-                spec: binary() | [binary()],
+                spec: [binary()],
                 default: [],
                 description: """
-                Sequence Parameter Set NAL unit binary payload - if absent in the stream, should
+                Sequence Parameter Set NAL unit binary payloads - if absent in the stream, should
                 be provided via this option (only available for `:annexb` output stream structure).
                 """
               ],
-              pps: [
-                spec: binary() | [binary()],
+              ppss: [
+                spec: [binary()],
                 default: [],
                 description: """
-                Picture Parameter Set NAL unit binary payload - if absent in the stream, should
-                be provided via this option (only available for `:annexb` output stream structure).
+                Picture Parameter Set NAL unit binary payloads - if absent in the stream, should
+                be provided via this option.
                 """
               ],
               output_alignment: [
@@ -193,7 +177,6 @@
 
   @impl true
   def handle_init(_ctx, opts) do
-<<<<<<< HEAD
     output_stream_structure =
       case opts.output_stream_structure do
         :avc3 -> {:avc3, @nalu_length_size}
@@ -201,50 +184,31 @@
         stream_structure -> stream_structure
       end
 
+      au_timestamp_generator =
+        if opts.generate_best_effort_timestamps,
+          do: AUTimestampGenerator.new(ts_generation_config),
+          else: nil
+
+
     state = %{
       nalu_splitter: nil,
       nalu_parser: nil,
       au_splitter: AUSplitter.new(),
+      au_timestamp_generator: au_timestamp_generator,
       mode: nil,
       profile: nil,
-      previous_timestamps: {nil, nil},
-      framerate: opts.framerate,
-      au_counter: 0,
+      previous_buffer_timestamps: nil,
       output_alignment: opts.output_alignment,
       frame_prefix: <<>>,
       skip_until_keyframe?: opts.skip_until_keyframe?,
       repeat_parameter_sets?: opts.repeat_parameter_sets,
       cached_spss: %{},
       cached_ppss: %{},
-      initial_spss: initial_parameters_to_list(opts.sps),
-      initial_ppss: initial_parameters_to_list(opts.pps),
+      initial_spss: opts.spss,
+      initial_ppss: opts.ppss,
       input_stream_structure: nil,
       output_stream_structure: output_stream_structure
     }
-=======
-    {sps, opts} = Map.pop!(opts, :sps)
-    {pps, opts} = Map.pop!(opts, :pps)
-    {ts_generation_config, opts} = Map.pop!(opts, :generate_best_effort_timestamps)
-
-    au_timestamp_generator =
-      if ts_generation_config, do: AUTimestampGenerator.new(ts_generation_config), else: nil
-
-    state =
-      %{
-        nalu_splitter: NALuSplitter.new(maybe_add_prefix(sps) <> maybe_add_prefix(pps)),
-        nalu_parser: NALuParser.new(),
-        au_splitter: AUSplitter.new(),
-        au_timestamp_generator: au_timestamp_generator,
-        mode: nil,
-        profile: nil,
-        previous_buffer_timestamps: nil,
-        frame_prefix: <<>>,
-        parameter_sets_present?: byte_size(sps) > 0 or byte_size(pps) > 0,
-        cached_sps: %{},
-        cached_pps: %{}
-      }
-      |> Map.merge(Map.from_struct(opts))
->>>>>>> 5e97ce2c
 
     {[], state}
   end
@@ -253,7 +217,6 @@
   def handle_stream_format(:input, stream_format, ctx, state) do
     {alignment, input_raw_stream_structure} =
       case stream_format do
-<<<<<<< HEAD
         %RemoteStream{type: :bytestream} ->
           {:bytestream, :annexb}
 
@@ -300,28 +263,6 @@
 
         true ->
           state
-=======
-        %H264{alignment: alignment} ->
-          mode =
-            case alignment do
-              :nalu -> :nalu_aligned
-              :au -> :au_aligned
-            end
-
-          %{state | mode: mode}
-
-        %RemoteStream{type: :bytestream} ->
-          %{state | mode: :bytestream}
-
-        %H264.RemoteStream{alignment: alignment, decoder_configuration_record: dcr} ->
-          mode =
-            case alignment do
-              :nalu -> :nalu_aligned
-              :au -> :au_aligned
-            end
-
-          %{state | mode: mode, frame_prefix: get_frame_prefix!(dcr, state)}
->>>>>>> 5e97ce2c
       end
 
     {incoming_spss, incoming_ppss} =
@@ -344,37 +285,6 @@
 
     is_nalu_aligned = state.mode != :bytestream
 
-<<<<<<< HEAD
-    {nalus_payloads_list, nalu_splitter} =
-      if state.mode != :bytestream do
-        {last_nalu_payload, nalu_splitter} = NALuSplitter.flush(nalu_splitter)
-
-        if last_nalu_payload != <<>> do
-          {nalus_payloads_list ++ [last_nalu_payload], nalu_splitter}
-        else
-          {nalus_payloads_list, nalu_splitter}
-        end
-      else
-        {nalus_payloads_list, nalu_splitter}
-      end
-
-    {nalus, nalu_parser} =
-      Enum.map_reduce(nalus_payloads_list, state.nalu_parser, fn nalu_payload, nalu_parser ->
-        NALuParser.parse(nalu_payload, nalu_parser)
-      end)
-
-    {access_units, au_splitter} = AUSplitter.split(nalus, state.au_splitter)
-
-    {access_units, au_splitter} =
-      if state.mode == :au_aligned do
-        {last_au, au_splitter} = AUSplitter.flush(au_splitter)
-        {access_units ++ [last_au], au_splitter}
-      else
-        {access_units, au_splitter}
-      end
-
-    {actions, state} = prepare_actions_for_aus(access_units, ctx, state, buffer.pts, buffer.dts)
-=======
     {nalus_payloads, nalu_splitter} =
       NALuSplitter.split(payload, is_nalu_aligned, state.nalu_splitter)
 
@@ -383,8 +293,7 @@
     is_au_aligned = state.mode == :au_aligned
     {access_units, au_splitter} = AUSplitter.split(nalus, is_au_aligned, state.au_splitter)
     {access_units, state} = skip_improper_aus(access_units, state)
-    {actions, state} = prepare_actions_for_aus(access_units, state)
->>>>>>> 5e97ce2c
+    {actions, state} = prepare_actions_for_aus(access_units, ctx, state)
 
     state = %{
       state
@@ -402,23 +311,8 @@
     {last_nalu, nalu_parser} = NALuParser.parse_nalus(last_nalu_payload, state.nalu_parser)
     {maybe_improper_aus, au_splitter} = AUSplitter.split(last_nalu, true, state.au_splitter)
     {aus, state} = skip_improper_aus(maybe_improper_aus, state)
-    {actions, state} = prepare_actions_for_aus(aus, state)
-
-<<<<<<< HEAD
-    {{access_units, au_splitter}, nalu_parser} =
-      if last_nalu_payload != <<>> do
-        {last_nalu, nalu_parser} = NALuParser.parse(last_nalu_payload, state.nalu_parser)
-        {AUSplitter.split([last_nalu], state.au_splitter), nalu_parser}
-      else
-        {{[], state.au_splitter}, state.nalu_parser}
-      end
-
-    {remaining_nalus, au_splitter} = AUSplitter.flush(au_splitter)
-    maybe_improper_aus = access_units ++ [remaining_nalus]
-
-    {actions, state} = prepare_actions_for_aus(maybe_improper_aus, ctx, state)
-=======
->>>>>>> 5e97ce2c
+    {actions, state} = prepare_actions_for_aus(aus, ctx, state)
+
     actions = if stream_format_sent?(actions, ctx), do: actions, else: []
 
     state = %{
@@ -445,7 +339,6 @@
     end
   end
 
-<<<<<<< HEAD
   @spec get_stream_format_parameter_sets(raw_stream_structure(), boolean(), state()) ::
           {[binary()], [binary()]}
   defp get_stream_format_parameter_sets(:annexb, first_received_stream_format?, state) do
@@ -520,22 +413,6 @@
     end)
   end
 
-  @spec prepare_actions_for_aus(
-          [AUSplitter.access_unit()],
-          CallbackContext.t(),
-          state(),
-          Membrane.Time.t() | nil,
-          Membrane.Time.t() | nil
-        ) :: callback_return()
-  defp prepare_actions_for_aus(aus, ctx, state, buffer_pts \\ nil, buffer_dts \\ nil) do
-    {actions, state} =
-      Enum.flat_map_reduce(aus, state, fn au, state ->
-        {au, stream_format_actions, state} = process_au_parameter_sets(au, ctx, state)
-
-        {pts, dts} = prepare_timestamps(buffer_pts, buffer_dts, state)
-
-        state = %{state | au_counter: state.au_counter + 1}
-=======
   defp skip_improper_aus(aus, state) do
     Enum.flat_map_reduce(aus, state, fn au, state ->
       has_seen_keyframe? =
@@ -553,38 +430,26 @@
       end
     end)
   end
->>>>>>> 5e97ce2c
-
-  defp prepare_actions_for_aus(aus, state) do
+
+  @spec prepare_actions_for_aus(
+          [AUSplitter.access_unit()],
+          CallbackContext.t(),
+          state()
+        ) :: callback_return()
+  defp prepare_actions_for_aus(aus, ctx, state) do
     Enum.flat_map_reduce(aus, state, fn au, state ->
-      {sps_actions, state} = maybe_parse_sps(au, state)
-
-      au = maybe_add_parameter_sets(au, state) |> delete_duplicate_parameter_sets()
-      state = cache_parameter_sets(state, au)
-
-<<<<<<< HEAD
-        buffers_actions =
-          if Enum.any?(au, &(&1.status == :error)) or state.skip_until_keyframe? do
-            []
-          else
-            [buffer: {:output, wrap_into_buffer(au, pts, dts, state.output_alignment)}]
-          end
-
-        {stream_format_actions ++ buffers_actions, state}
-      end)
-=======
+      {au, stream_format_actions, state} = process_au_parameter_sets(au, ctx, state)
+
       {{pts, dts}, state} = prepare_timestamps(au, state)
 
-      buffers_actions = [
-        {:buffer, {:output, wrap_into_buffer(au, pts, dts, state.output_alignment)}}
-      ]
->>>>>>> 5e97ce2c
-
-      {sps_actions ++ buffers_actions, state}
+      buffers_actions =
+          [buffer: {:output, wrap_into_buffer(au, pts, dts, state.output_alignment)}]
+
+
+      {stream_format_actions ++ buffers_actions, state}
     end)
   end
 
-<<<<<<< HEAD
   @spec process_new_parameter_sets([NALu.t()], [NALu.t()], CallbackContext.t(), state()) ::
           {[Action.t()], state()}
   defp process_new_parameter_sets(new_spss, new_ppss, context, state) do
@@ -670,44 +535,8 @@
     {au, stream_format_actions, state}
   end
 
-  @spec prepare_timestamps(Membrane.Time.t(), Membrane.Time.t(), state()) ::
-          {Membrane.Time.t(), Membrane.Time.t()}
-  defp prepare_timestamps(_buffer_pts, _buffer_dts, state)
-       when state.mode == :bytestream do
-    cond do
-      state.framerate == nil or state.profile == nil ->
-        {nil, nil}
-
-      h264_profile_tsgen_supported?(state.profile) ->
-        frame_order_number = state.au_counter
-
-        generate_ts_with_constant_framerate(
-          state.framerate,
-          frame_order_number,
-          frame_order_number
-        )
-
-      true ->
-        raise("Timestamp generation for H264 profile `#{inspect(state.profile)}` is unsupported")
-    end
-  end
-
-  defp prepare_timestamps(buffer_pts, buffer_dts, state)
-       when state.mode == :nalu_aligned do
-    if state.previous_timestamps == {nil, nil} do
-      {buffer_pts, buffer_dts}
-=======
-  defp maybe_parse_sps(au, state) do
-    case Enum.find(au, &(&1.type == :sps)) do
-      nil ->
-        {[], state}
-
-      sps_nalu ->
-        fmt = Format.from_sps(sps_nalu, output_alignment: state.output_alignment)
-        {[stream_format: {:output, fmt}], %{state | profile: fmt.profile}}
-    end
-  end
-
+  @spec prepare_timestamps(AUSplitter.access_unit(), state()) ::
+          {{Membrane.Time.t(), Membrane.Time.t()}, state()}
   defp prepare_timestamps(au, state) do
     if state.mode == :bytestream and state.au_timestamp_generator do
       {timestamps, timestamp_generator} =
@@ -717,23 +546,13 @@
         )
 
       {timestamps, %{state | au_timestamp_generator: timestamp_generator}}
->>>>>>> 5e97ce2c
     else
       {hd(au).timestamps, state}
     end
   end
 
-<<<<<<< HEAD
-  defp prepare_timestamps(buffer_pts, buffer_dts, state)
-       when state.mode == :au_aligned do
-    {buffer_pts, buffer_dts}
-  end
-
   @spec maybe_add_parameter_sets(AUSplitter.access_unit(), state()) :: AUSplitter.access_unit()
   defp maybe_add_parameter_sets(au, %{repeat_parameter_sets?: false}), do: au
-=======
-  defp maybe_add_parameter_sets(au, %{repeat_parameter_sets: false}), do: au
->>>>>>> 5e97ce2c
 
   defp maybe_add_parameter_sets(au, state) do
     if idr_au?(au),
@@ -746,11 +565,7 @@
     if idr_au?(au), do: Enum.uniq(au), else: au
   end
 
-<<<<<<< HEAD
-  defp remove_parameter_sets(au) do
-    Enum.reject(au, &(&1.type in [:sps, :pps]))
-=======
-  defp cache_parameter_sets(%{repeat_parameter_sets: false} = state, _au), do: state
+  defp cache_parameter_sets(%{repeat_parameter_sets?: false} = state, _au), do: state
 
   defp cache_parameter_sets(state, au) do
     sps =
@@ -766,7 +581,6 @@
       |> Map.merge(state.cached_pps)
 
     %{state | cached_sps: sps, cached_pps: pps}
->>>>>>> 5e97ce2c
   end
 
   @spec idr_au?(AUSplitter.access_unit()) :: boolean()
@@ -866,16 +680,9 @@
 
   defp stream_format_sent?(_actions, _ctx), do: true
 
-<<<<<<< HEAD
-  @spec h264_profile_tsgen_supported?(H264.profile()) :: boolean()
   defp h264_profile_tsgen_supported?(profile),
     do: profile in [:baseline, :constrained_baseline]
 
-  @spec generate_ts_with_constant_framerate(
-          {pos_integer(), pos_integer()},
-          non_neg_integer(),
-          non_neg_integer()
-        ) :: {Membrane.Time.t(), Membrane.Time.t()}
   defp generate_ts_with_constant_framerate(
          {frames, seconds} = _framerate,
          presentation_order_number,
@@ -884,19 +691,5 @@
     pts = div(presentation_order_number * seconds * Membrane.Time.second(), frames)
     dts = div(decoding_order_number * seconds * Membrane.Time.second(), frames)
     {pts, dts}
-=======
-  defp get_frame_prefix!(dcr, state) do
-    cond do
-      dcr == nil ->
-        <<>>
-
-      state.parameter_sets_present? ->
-        raise "Parameter sets were already provided as the options to the parser and parameter sets from the decoder configuration record could overwrite them."
-
-      true ->
-        {:ok, %{sps: sps, pps: pps}} = DecoderConfigurationRecord.parse(dcr)
-        Enum.concat([[<<>>], sps, pps]) |> Enum.join(@prefix_code)
-    end
->>>>>>> 5e97ce2c
   end
 end